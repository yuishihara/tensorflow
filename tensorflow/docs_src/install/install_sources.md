# Installing TensorFlow from Sources

This guide explains how to build TensorFlow sources into a TensorFlow
binary and how to install that TensorFlow binary.  Note that we provide
well-tested, pre-built TensorFlow binaries for Ubuntu, macOS, and Windows
systems. In addition, there are pre-built TensorFlow
[docker images](https://hub.docker.com/r/tensorflow/tensorflow/).
So, don't build a TensorFlow binary yourself unless you are very
comfortable building complex packages from source and dealing with
the inevitable aftermath should things not go exactly as documented.

If the last paragraph didn't scare you off, welcome.  This guide explains
how to build TensorFlow on 64-bit desktops and laptops running either of
the following operating systems:

*   Ubuntu
*   macOS X

Note: Some users have successfully built and installed TensorFlow from
sources on non-supported systems.  Please remember that we do not fix
issues stemming from these attempts.

We **do not support** building TensorFlow on Windows. That said, if you'd
like to try to build TensorFlow on Windows anyway, use either of the
following:

*   [Bazel on Windows](https://bazel.build/versions/master/docs/windows.html)
*   [TensorFlow CMake build](https://github.com/tensorflow/tensorflow/tree/master/tensorflow/contrib/cmake)

Note: Starting from 1.6 release, our prebuilt binaries will use AVX
instructions. Older CPUs may not be able to execute these binaries.

## Determine which TensorFlow to install

You must choose one of the following types of TensorFlow to build and
install:

* **TensorFlow with CPU support only**. If your system does not have a
  NVIDIA® GPU, build and install this version. Note that this version of
  TensorFlow is typically easier to build and install, so even if you
  have an NVIDIA GPU, we recommend building and installing this version
  first.
* **TensorFlow with GPU support**. TensorFlow programs typically run
  significantly faster on a GPU than on a CPU. Therefore, if your system
  has a NVIDIA GPU and you need to run performance-critical applications,
  you should ultimately build and install this version.
  Beyond the NVIDIA GPU itself, your system must also fulfill the NVIDIA
  software requirements described in one of the following documents:

  * @{$install_linux#NVIDIARequirements$Installing TensorFlow on Ubuntu}
  * @{$install_mac#NVIDIARequirements$Installing TensorFlow on macOS}


## Clone the TensorFlow repository

Start the process of building TensorFlow by cloning a TensorFlow
repository.

To clone **the latest** TensorFlow repository, issue the following command:

<pre>$ <b>git clone https://github.com/tensorflow/tensorflow</b> </pre>

The preceding <code>git clone</code> command creates a subdirectory
named `tensorflow`.  After cloning, you may optionally build a
**specific branch** (such as a release branch) by invoking the
following commands:

<pre>
$ <b>cd tensorflow</b>
$ <b>git checkout</b> <i>Branch</i> # where <i>Branch</i> is the desired branch
</pre>

For example, to work with the `r1.0` release instead of the master release,
issue the following command:

<pre>$ <b>git checkout r1.0</b></pre>

Next, you must prepare your environment for
[Linux](#PrepareLinux)
or
[macOS](#PrepareMac)


<a name="#PrepareLinux"></a>
## Prepare environment for Linux

Before building TensorFlow on Linux, install the following build
tools on your system:

  * bazel
  * TensorFlow Python dependencies
  * optionally, NVIDIA packages to support TensorFlow for GPU.


### Install Bazel

If bazel is not installed on your system, install it now by following
[these directions](https://bazel.build/versions/master/docs/install.html).


### Install TensorFlow Python dependencies

To install TensorFlow, you must install the following packages:

  * `numpy`, which is a numerical processing package that TensorFlow requires.
  * `dev`, which enables adding extensions to Python.
  * `pip`, which enables you to install and manage certain Python packages.
  * `wheel`, which enables you to manage Python compressed packages in
    the wheel (.whl) format.

To install these packages for Python 2.7, issue the following command:

<pre>
$ <b>sudo apt-get install python-numpy python-dev python-pip python-wheel</b>
</pre>

To install these packages for Python 3.n, issue the following command:

<pre>
$ <b>sudo apt-get install python3-numpy python3-dev python3-pip python3-wheel</b>
</pre>


### Optional: install TensorFlow for GPU prerequisites

If you are building TensorFlow without GPU support, skip this section.

The following NVIDIA <i>hardware</i> must be installed on your system:

  * GPU card with CUDA Compute Capability 3.0 or higher.  See
    [NVIDIA documentation](https://developer.nvidia.com/cuda-gpus)
    for a list of supported GPU cards.

The following NVIDIA <i>software</i> must be installed on your system:

  * NVIDIA's Cuda Toolkit (>= 7.0). We recommend version 8.0.
    For details, see
    [NVIDIA's documentation](http://docs.nvidia.com/cuda/cuda-installation-guide-linux/#axzz4VZnqTJ2A).
    Ensure that you append the relevant Cuda pathnames to the
    `LD_LIBRARY_PATH` environment variable as described in the
    NVIDIA documentation.
  * The NVIDIA drivers associated with NVIDIA's Cuda Toolkit.
  * cuDNN (>= v3). We recommend version 6.0. For details, see
    [NVIDIA's documentation](https://developer.nvidia.com/cudnn),
    particularly the description of appending the appropriate pathname
    to your `LD_LIBRARY_PATH` environment variable.

Finally, you must also install `libcupti` which for Cuda Toolkit >= 8.0 you do via

<pre> $ <b>sudo apt-get install cuda-command-line-tools</b> </pre>

and add its path to your `LD_LIBRARY_PATH` environment variable:

<pre> $ <b>export LD_LIBRARY_PATH=$LD_LIBRARY_PATH:/usr/local/cuda/extras/CUPTI/lib64</b> </pre>

For Cuda Toolkit <= 7.5, you install `libcupti-dev` by invoking the following command:

<pre> $ <b>sudo apt-get install libcupti-dev</b> </pre>


### Next

After preparing the environment, you must now
[configure the installation](#ConfigureInstallation).


<a name="PrepareMac"></a>
## Prepare environment for macOS

Before building TensorFlow, you must install the following on your system:

  * bazel
  * TensorFlow Python dependencies.
  * optionally, NVIDIA packages to support TensorFlow for GPU.


### Install bazel

If bazel is not installed on your system, install it now by following
[these directions](https://bazel.build/versions/master/docs/install.html#mac-os-x).


### Install python dependencies

To build TensorFlow, you must install the following packages:

  * six
  * numpy, which is a numerical processing package that TensorFlow requires.
  * wheel, which enables you to manage Python compressed packages
    in the wheel (.whl) format.

You may install the python dependencies using pip. If you don't have pip
on your machine, we recommend using homebrew to install Python and pip as
[documented here](http://docs.python-guide.org/en/latest/starting/install/osx/).
If you follow these instructions, you will not need to disable SIP.

After installing pip, invoke the following commands:

<pre> $ <b>sudo pip install six numpy wheel</b> </pre>

Note: These are just the minimum requirements to _build_ tensorflow. Installing
the pip package will download additional packages required to _run_ it. If you
plan on executing tasks directly with `bazel` , without the pip installation,
you may need to install additional python packages. For example, you should
`pip install mock enum34` before running TensorFlow's tests with bazel.

### Optional: install TensorFlow for GPU prerequisites

If you do not have brew installed, install it by following
[these instructions](http://brew.sh/).

After installing brew, install GNU coreutils by issuing the following command:

<pre>$ <b>brew install coreutils</b></pre>

If you want to compile tensorflow and have XCode 7.3 and CUDA 7.5 installed,
note that Xcode 7.3 is not yet compatible with CUDA 7.5.  To remedy this
problem, do either of the following:

  * Upgrade to CUDA 8.0.
  * Download Xcode 7.2 and select it as your default by issuing the following
    command:

    <pre> $ <b>sudo xcode-select -s /Application/Xcode-7.2/Xcode.app</b></pre>

**NOTE:** Your system must fulfill the NVIDIA software requirements described
in one of the following documents:

  * @{$install_linux#NVIDIARequirements$Installing TensorFlow on Linux}
  * @{$install_mac#NVIDIARequirements$Installing TensorFlow on Mac OS}


<a name="ConfigureInstallation"></a>
## Configure the installation

The root of the source tree contains a bash script named
<code>configure</code>. This script asks you to identify the pathname of all
relevant TensorFlow dependencies and specify other build configuration options
such as compiler flags. You must run this script *prior* to
creating the pip package and installing TensorFlow.

If you wish to build TensorFlow with GPU, `configure` will ask
you to specify the version numbers of Cuda and cuDNN. If several
versions of Cuda or cuDNN are installed on your system, explicitly select
the desired version instead of relying on the default.

One of the questions that `configure` will ask is as follows:

<pre>
Please specify optimization flags to use during compilation when bazel option "--config=opt" is specified [Default is -march=native]
</pre>

This question refers to a later phase in which you'll use bazel to
[build the pip package](#build-the-pip-package).  We recommend
accepting the default (`-march=native`), which will
optimize the generated code for your local machine's CPU type.  However,
if you are building TensorFlow on one CPU type but will run TensorFlow on
a different CPU type, then consider specifying a more specific optimization
flag as described in [the gcc
documentation](https://gcc.gnu.org/onlinedocs/gcc-4.5.3/gcc/i386-and-x86_002d64-Options.html).

Here is an example execution of the `configure` script.  Note that your
own input will likely differ from our sample input:

<pre>
$ <b>cd tensorflow</b>  # cd to the top-level directory created
$ <b>./configure</b>
Please specify the location of python. [Default is /usr/bin/python]: <b>/usr/bin/python2.7</b>
Found possible Python library paths:
  /usr/local/lib/python2.7/dist-packages
  /usr/lib/python2.7/dist-packages
Please input the desired Python library path to use.  Default is [/usr/lib/python2.7/dist-packages]

Using python library path: /usr/local/lib/python2.7/dist-packages
Do you wish to build TensorFlow with MKL support? [y/N]
No MKL support will be enabled for TensorFlow
Please specify optimization flags to use during compilation when bazel option "--config=opt" is specified [Default is -march=native]:
Do you wish to use jemalloc as the malloc implementation? [Y/n]
jemalloc enabled
Do you wish to build TensorFlow with Google Cloud Platform support? [y/N]
No Google Cloud Platform support will be enabled for TensorFlow
Do you wish to build TensorFlow with Hadoop File System support? [y/N]
No Hadoop File System support will be enabled for TensorFlow
Do you wish to build TensorFlow with the XLA just-in-time compiler (experimental)? [y/N]
No XLA support will be enabled for TensorFlow
Do you wish to build TensorFlow with VERBS support? [y/N]
No VERBS support will be enabled for TensorFlow
Do you wish to build TensorFlow with OpenCL support? [y/N]
No OpenCL support will be enabled for TensorFlow
Do you wish to build TensorFlow with CUDA support? [y/N] <b>Y</b>
CUDA support will be enabled for TensorFlow
Do you want to use clang as CUDA compiler? [y/N]
nvcc will be used as CUDA compiler
Please specify the Cuda SDK version you want to use, e.g. 7.0. [Leave empty to default to CUDA 8.0]: <b>8.0</b>
Please specify the location where CUDA 8.0 toolkit is installed. Refer to README.md for more details. [Default is /usr/local/cuda]:
Please specify which gcc should be used by nvcc as the host compiler. [Default is /usr/bin/gcc]:
Please specify the cuDNN version you want to use. [Leave empty to default to cuDNN 6.0]: <b>6</b>
Please specify the location where cuDNN 6 library is installed. Refer to README.md for more details. [Default is /usr/local/cuda]:
Please specify a list of comma-separated Cuda compute capabilities you want to build with.
You can find the compute capability of your device at: https://developer.nvidia.com/cuda-gpus.
Please note that each additional compute capability significantly increases your build time and binary size.
[Default is: "3.5,5.2"]: <b>3.0</b>
Do you wish to build TensorFlow with MPI support? [y/N]
MPI support will not be enabled for TensorFlow
Configuration finished
</pre>

If you told `configure` to build for GPU support, then `configure`
will create a canonical set of symbolic links to the Cuda libraries
on your system.  Therefore, every time you change the Cuda library paths,
you must rerun the `configure` script before re-invoking
the <code>bazel build</code> command.

Note the following:

  * Although it is possible to build both Cuda and non-Cuda configs
    under the same source tree, we recommend running `bazel clean` when
    switching between these two configurations in the same source tree.
  * If you don't run the `configure` script *before* running the
    `bazel build` command, the `bazel build` command will fail.


## Build the pip package

To build a pip package for TensorFlow with CPU-only support,
you would typically invoke the following command:

<pre>
$ <b>bazel build --config=opt //tensorflow/tools/pip_package:build_pip_package</b>
</pre>

To build a pip package for TensorFlow with GPU support,
invoke the following command:

<pre>$ <b>bazel build --config=opt --config=cuda //tensorflow/tools/pip_package:build_pip_package</b> </pre>

**NOTE on gcc 5 or later:** the binary pip packages available on the
TensorFlow website are built with gcc 4, which uses the older ABI. To
make your build compatible with the older ABI, you need to add
`--cxxopt="-D_GLIBCXX_USE_CXX11_ABI=0"` to your `bazel build` command.
ABI compatibility allows custom ops built against the TensorFlow pip package
to continue to work against your built package.

<b>Tip:</b> By default, building TensorFlow from sources consumes
a lot of RAM.  If RAM is an issue on your system, you may limit RAM usage
by specifying <code>--local_resources 2048,.5,1.0</code> while
invoking `bazel`.

The <code>bazel build</code> command builds a script named
`build_pip_package`.  Running this script as follows will build
a `.whl` file within the `/tmp/tensorflow_pkg` directory:

<pre>
$ <b>bazel-bin/tensorflow/tools/pip_package/build_pip_package /tmp/tensorflow_pkg</b>
</pre>


## Install the pip package

Invoke `pip install` to install that pip package.
The filename of the `.whl` file depends on your platform.
For example, the following command will install the pip package

<<<<<<< HEAD
for TensorFlow 1.5.0rc0 on Linux:

<pre>
$ <b>sudo pip install /tmp/tensorflow_pkg/tensorflow-1.5.0rc0-py2-none-any.whl</b>
=======
for TensorFlow 1.5.0rc1 on Linux:

<pre>
$ <b>sudo pip install /tmp/tensorflow_pkg/tensorflow-1.5.0rc1-py2-none-any.whl</b>
>>>>>>> 4b5bdc85
</pre>

## Validate your installation

Validate your TensorFlow installation by doing the following:

Start a terminal.

Change directory (`cd`) to any directory on your system other than the
`tensorflow` subdirectory from which you invoked the `configure` command.

Invoke python:

<pre>$ <b>python</b></pre>

Enter the following short program inside the python interactive shell:

```python
# Python
import tensorflow as tf
hello = tf.constant('Hello, TensorFlow!')
sess = tf.Session()
print(sess.run(hello))
```

If the system outputs the following, then you are ready to begin writing
TensorFlow programs:

<pre>Hello, TensorFlow!</pre>

If you are new to TensorFlow, see @{$get_started/get_started$Getting Started with
TensorFlow}.

If the system outputs an error message instead of a greeting, see [Common
installation problems](#common_installation_problems).

## Common installation problems

The installation problems you encounter typically depend on the
operating system.  See the "Common installation problems" section
of one of the following guides:

  * @{$install_linux#CommonInstallationProblems$Installing TensorFlow on Linux}
  * @{$install_mac#CommonInstallationProblems$Installing TensorFlow on Mac OS}
  * @{$install_windows#CommonInstallationProblems$Installing TensorFlow on Windows}

Beyond the errors documented in those two guides, the following table
notes additional errors specific to building TensorFlow.  Note that we
are relying on Stack Overflow as the repository for build and installation
problems.  If you encounter an error message not listed in the preceding
two guides or in the following table, search for it on Stack Overflow.  If
Stack Overflow doesn't show the error message, ask a new question on
Stack Overflow and specify the `tensorflow` tag.

<table>
<tr> <th>Stack Overflow Link</th> <th>Error Message</th> </tr>

<tr>
  <td><a
  href="https://stackoverflow.com/questions/41293077/how-to-compile-tensorflow-with-sse4-2-and-avx-instructions">41293077</a></td>
  <td><pre>W tensorflow/core/platform/cpu_feature_guard.cc:45] The TensorFlow
  library wasn't compiled to use SSE4.1 instructions, but these are available on
  your machine and could speed up CPU computations.</pre></td>
</tr>

<tr>
  <td><a href="http://stackoverflow.com/q/42013316">42013316</a></td>
  <td><pre>ImportError: libcudart.so.8.0: cannot open shared object file:
  No such file or directory</pre></td>
</tr>

<tr>
  <td><a href="http://stackoverflow.com/q/42013316">42013316</a></td>
  <td><pre>ImportError: libcudnn.5: cannot open shared object file:
  No such file or directory</pre></td>
</tr>

<tr>
  <td><a href="http://stackoverflow.com/q/35953210">35953210</a></td>
  <td>Invoking `python` or `ipython` generates the following error:
  <pre>ImportError: cannot import name pywrap_tensorflow</pre></td>
</tr>

<tr>
  <td><a href="https://stackoverflow.com/questions/45276830">45276830</a></td>
  <td><pre>external/local_config_cc/BUILD:50:5: in apple_cc_toolchain rule
  @local_config_cc//:cc-compiler-darwin_x86_64: Xcode version must be specified
  to use an Apple CROSSTOOL.</pre>
  </td>
</tr>

</table>

## Tested source configurations
**Linux**
<table>
<tr><th>Version:</th><th>CPU/GPU:</th><th>Python Version:</th><th>Compiler:</th><th>Build Tools:</th><th>cuDNN:</th><th>CUDA:</th></tr>

<tr><td>tensorflow-1.5.0-rc1</td><td>CPU</td><td>2.7, 3.3-3.6</td><td>GCC 4.8</td><td>Bazel 0.8.0</td><td>N/A</td><td>N/A</td></tr>
<tr><td>tensorflow_gpu-1.5.0-rc1</td><td>GPU</td><td>2.7, 3.3-3.6</td><td>GCC 4.8</td><td>Bazel 0.8.0</td><td>7</td><td>9</td></tr>
<tr><td>tensorflow-1.4.0</td><td>CPU</td><td>2.7, 3.3-3.6</td><td>GCC 4.8</td><td>Bazel 0.5.4</td><td>N/A</td><td>N/A</td></tr>
<tr><td>tensorflow_gpu-1.4.0</td><td>GPU</td><td>2.7, 3.3-3.6</td><td>GCC 4.8</td><td>Bazel 0.5.4</td><td>6</td><td>8</td></tr>
<tr><td>tensorflow-1.3.0</td><td>CPU</td><td>2.7, 3.3-3.6</td><td>GCC 4.8</td><td>Bazel 0.4.5</td><td>N/A</td><td>N/A</td></tr>
<tr><td>tensorflow_gpu-1.3.0</td><td>GPU</td><td>2.7, 3.3-3.6</td><td>GCC 4.8</td><td>Bazel 0.4.5</td><td>6</td><td>8</td></tr>
<tr><td>tensorflow-1.2.0</td><td>CPU</td><td>2.7, 3.3-3.6</td><td>GCC 4.8</td><td>Bazel 0.4.5</td><td>N/A</td><td>N/A</td></tr>
<tr><td>tensorflow_gpu-1.2.0</td><td>GPU</td><td>2.7, 3.3-3.6</td><td>GCC 4.8</td><td>Bazel 0.4.5</td><td>5.1</td><td>8</td></tr>
<tr><td>tensorflow-1.1.0</td><td>CPU</td><td>2.7, 3.3-3.6</td><td>GCC 4.8</td><td>Bazel 0.4.2</td><td>N/A</td><td>N/A</td></tr>
<tr><td>tensorflow_gpu-1.1.0</td><td>GPU</td><td>2.7, 3.3-3.6</td><td>GCC 4.8</td><td>Bazel 0.4.2</td><td>5.1</td><td>8</td></tr>
<tr><td>tensorflow-1.0.0</td><td>CPU</td><td>2.7, 3.3-3.6</td><td>GCC 4.8</td><td>Bazel 0.4.2</td><td>N/A</td><td>N/A</td></tr>
<tr><td>tensorflow_gpu-1.0.0</td><td>GPU</td><td>2.7, 3.3-3.6</td><td>GCC 4.8</td><td>Bazel 0.4.2</td><td>5.1</td><td>8</td></tr>
</table>

**Mac**
<table>
<tr><th>Version:</th><th>CPU/GPU:</th><th>Python Version:</th><th>Compiler:</th><th>Build Tools:</th><th>cuDNN:</th><th>CUDA:</th></tr>
<tr><td>tensorflow-1.5.0-rc1</td><td>CPU</td><td>2.7, 3.3-3.6</td><td>Clang from xcode</td><td>Bazel 0.8.1</td><td>N/A</td><td>N/A</td></tr>
<tr><td>tensorflow-1.4.0</td><td>CPU</td><td>2.7, 3.3-3.6</td><td>Clang from xcode</td><td>Bazel 0.5.4</td><td>N/A</td><td>N/A</td></tr>
<tr><td>tensorflow-1.3.0</td><td>CPU</td><td>2.7, 3.3-3.6</td><td>Clang from xcode</td><td>Bazel 0.4.5</td><td>N/A</td><td>N/A</td></tr>
<tr><td>tensorflow-1.2.0</td><td>CPU</td><td>2.7, 3.3-3.6</td><td>Clang from xcode</td><td>Bazel 0.4.5</td><td>N/A</td><td>N/A</td></tr>
<tr><td>tensorflow-1.1.0</td><td>CPU</td><td>2.7, 3.3-3.6</td><td>Clang from xcode</td><td>Bazel 0.4.2</td><td>N/A</td><td>N/A</td></tr>
<tr><td>tensorflow_gpu-1.1.0</td><td>GPU</td><td>2.7, 3.3-3.6</td><td>Clang from xcode</td><td>Bazel 0.4.2</td><td>5.1</td><td>8</td></tr>
<tr><td>tensorflow-1.0.0</td><td>CPU</td><td>2.7, 3.3-3.6</td><td>Clang from xcode</td><td>Bazel 0.4.2</td><td>N/A</td><td>N/A</td></tr>
<tr><td>tensorflow_gpu-1.0.0</td><td>GPU</td><td>2.7, 3.3-3.6</td><td>Clang from xcode</td><td>Bazel 0.4.2</td><td>5.1</td><td>8</td></tr>
</table>

**Windows**
<table>
<tr><th>Version:</th><th>CPU/GPU:</th><th>Python Version:</th><th>Compiler:</th><th>Build Tools:</th><th>cuDNN:</th><th>CUDA:</th></tr>
<tr><td>tensorflow-1.5.0-rc1</td><td>CPU</td><td>3.5-3.6</td><td>MSVC 2015 update 3</td><td>Cmake v3.6.3</td><td>N/A</td><td>N/A</td></tr>
<tr><td>tensorflow_gpu-1.5.0-rc1</td><td>GPU</td><td>3.5-3.6</td><td>MSVC 2015 update 3</td><td>Cmake v3.6.3</td><td>7</td><td>9</td></tr>
<tr><td>tensorflow-1.4.0</td><td>CPU</td><td>3.5-3.6</td><td>MSVC 2015 update 3</td><td>Cmake v3.6.3</td><td>N/A</td><td>N/A</td></tr>
<tr><td>tensorflow_gpu-1.4.0</td><td>GPU</td><td>3.5-3.6</td><td>MSVC 2015 update 3</td><td>Cmake v3.6.3</td><td>6</td><td>8</td></tr>
<tr><td>tensorflow-1.3.0</td><td>CPU</td><td>3.5-3.6</td><td>MSVC 2015 update 3</td><td>Cmake v3.6.3</td><td>N/A</td><td>N/A</td></tr>
<tr><td>tensorflow_gpu-1.3.0</td><td>GPU</td><td>3.5-3.6</td><td>MSVC 2015 update 3</td><td>Cmake v3.6.3</td><td>6</td><td>8</td></tr>
<tr><td>tensorflow-1.2.0</td><td>CPU</td><td>3.5-3.6</td><td>MSVC 2015 update 3</td><td>Cmake v3.6.3</td><td>N/A</td><td>N/A</td></tr>
<tr><td>tensorflow_gpu-1.2.0</td><td>GPU</td><td>3.5-3.6</td><td>MSVC 2015 update 3</td><td>Cmake v3.6.3</td><td>5.1</td><td>8</td></tr>
<tr><td>tensorflow-1.1.0</td><td>CPU</td><td>3.5</td><td>MSVC 2015 update 3</td><td>Cmake v3.6.3</td><td>N/A</td><td>N/A</td></tr>
<tr><td>tensorflow_gpu-1.1.0</td><td>GPU</td><td>3.5</td><td>MSVC 2015 update 3</td><td>Cmake v3.6.3</td><td>5.1</td><td>8</td></tr>
<tr><td>tensorflow-1.0.0</td><td>CPU</td><td>3.5</td><td>MSVC 2015 update 3</td><td>Cmake v3.6.3</td><td>N/A</td><td>N/A</td></tr>
<tr><td>tensorflow_gpu-1.0.0</td><td>GPU</td><td>3.5</td><td>MSVC 2015 update 3</td><td>Cmake v3.6.3</td><td>5.1</td><td>8</td></tr>
</table><|MERGE_RESOLUTION|>--- conflicted
+++ resolved
@@ -361,17 +361,10 @@
 The filename of the `.whl` file depends on your platform.
 For example, the following command will install the pip package
 
-<<<<<<< HEAD
-for TensorFlow 1.5.0rc0 on Linux:
-
-<pre>
-$ <b>sudo pip install /tmp/tensorflow_pkg/tensorflow-1.5.0rc0-py2-none-any.whl</b>
-=======
 for TensorFlow 1.5.0rc1 on Linux:
 
 <pre>
 $ <b>sudo pip install /tmp/tensorflow_pkg/tensorflow-1.5.0rc1-py2-none-any.whl</b>
->>>>>>> 4b5bdc85
 </pre>
 
 ## Validate your installation
